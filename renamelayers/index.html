--- conflicted
+++ resolved
@@ -53,12 +53,7 @@
 </p>
     
 <!-- These are debugging shortcuts - should not appear in final code -->
-<<<<<<< HEAD
-<!-- Debug deprecated in CEP 4.2-->
-<span data-locale="rename-debug-link" class="debuglink" id="debug">Debug</span> 
-=======
 <span data-locale="rename-debug-link" class="debuglink" id="debug">Debug</span>
->>>>>>> 9ac95341
 <span data-locale="rename-reload-link" class="debuglink" id="reload">Reload</span>
 
 </body>

//
// Copyright 2013 Adobe Systems Inc.  All Rights Reserved.
// 
// Rename layers panel
//
// John Peterson - Sep 2013
//

// Uncomment for debugger on load (Disabled in CEP 4.2)
//window.__adobe_cep__.showDevTools();

// Get a reference to a CSInterface object
var csInterface = new CSInterface();

function tohex(c) { return Math.round(c).toString(16); }

// Trying to make this a method of UIColor fails...why?
//UIColor.prototype.toHexString = function()
function colorToHex( uicolor )
{
    var result = "#";
    result += tohex( uicolor.color.red ) + tohex( uicolor.color.green ) + tohex( uicolor.color.blue );
    if (uicolor.color.alpha < 255)
        result += tohex( uicolor.color.alpha );
    return result.toUpperCase();
}

function grayToHex( gray )
{
	var hex = tohex(gray);
	return "#"+hex+hex+hex;
}

// UI item colors based on the four workspace brightness settings.  These are
// hand-lifted off of the PS UI, because the CEP host environment doesn't
// provide anything except for the background color.
var colorTable = {
	'#34':{ textfg:0xCE, textbg:0x22 },
	'#53':{ textfg:0xE1, textbg:0x3A },
	'#B8':{ textfg:0x18, textbg:0xEE },
	'#D6':{ textfg:0x21, textbg:0xFF } };

var sampleLayerName;

// This swaps the light/dark stylesheets for the control widgets
function swapCSS( isDark )
{
    function swapCSSfile( cssKey, cssFilename )
    {
        var cssID = "#" + cssKey;
        if ($(cssID).length) $(cssID).remove();
        var link = document.createElement('link');
        $("head").append('<link id="' + cssKey + '" href="css/' 
                         + cssFilename + '" rel="stylesheet" type="text/css" />');
    }
    
    swapCSSfile( "renameLayersTheme", "renameLayers_" + (isDark ? 'D' : 'L') +".css" );
    swapCSSfile( "topcoatTheme", "topcoat-desktop-" + (isDark ? "dark" : "light") + ".css" );
}

function dimScaleValue( isDim )
{
	var colors = colorTable[window.document.bgColor.slice(0,3)];
	var colorStr = grayToHex(isDim ? ((colors.textfg + colors.textbg)/2)|0 : colors.textfg);
	// Note: Use ".css" instead of ".attr" if the attr is defined in a style sheet.
	$("#scalevalue").css('color', colorStr );
	$("#scalevalue").attr("disabled", isDim);
}

function setupColors()
{
	// You need to reload the host environment; the csInterface object won't do it for you
	csInterface.hostEnvironment = JSON.parse(window.__adobe_cep__.getHostEnvironment());
	window.document.bgColor = colorToHex( csInterface.hostEnvironment.appSkinInfo.panelBackgroundColor );

    var colors = colorTable[window.document.bgColor.slice(0,3)];
    
    swapCSS(colors.textfg > 128);
    // Topcoat breaks this...
    //window.document.fgColor = grayToHex( colors.textfg );
    
    // Work around Topcoat color settings.
    $("#panelBody").css( "color", grayToHex( colors.textfg ) );
    $("#panelBody").css("background-color", window.document.bgColor );
	
	dimScaleValue( $("#scalevalue").is(":disabled") );
}

function initialize()
{
    setupColors();
    
    // Causes setupColors() to get called when them color changes
    csInterface.addEventListener( CSInterface.THEME_COLOR_CHANGED_EVENT, setupColors, null );
    csInterface.initResourceBundle();
    
    // Pull the layername from the HTML so we get a localized string.
    sampleLayerName = $("#samplename").text();
    updateSample();

    // Force one call so sample name and option pop-ups are initialized
    $("#suffixmenu").change();
}

function getParams() {
    var suffix = $("#suffixmenu").val();
    if (suffix == ".png") suffix += $("#pngdepth").val();
    if (suffix == ".jpg") suffix += $("#jpgqual").val();
    
    var scaleTxt = (suffix != "") ? $("#scalevalue").val() + "%" : "100%";
    
    return {'suffix': suffix, 'scale':scaleTxt, 'renfolder':true };
}

function updateSample() {
	var params = getParams();
	var scaleTxt = (params.scale == "100%") ? "" : (params.scale + " ");
	$("#samplename").text( scaleTxt + sampleLayerName + params.suffix );
}

// Menu / control handlers

$("#suffixmenu").change( function() {
	var suffix = $("#suffixmenu").val();
    // Turn on the auxillary pop-up menus if needed.
	$("#jpgqual").toggle( suffix == ".jpg" );
	$("#pngdepth").toggle( suffix == ".png" );
	updateSample();
});

$("#jpgqual").change( function() { updateSample(); } );
$("#pngdepth").change( function() { updateSample(); } );

$("#scale").change( function() {
	var scaleOff = !($("#scale").is(":checked"))
	if (scaleOff)
		$("#scalevalue").val("100");
	dimScaleValue( scaleOff );
	// Curious: changing scalevalue here does
	// not kick off an onchange call for it.
	updateSample();
});

// Handle keyup so sample layer name
// updates as you type the scale.
$("#scalevalue").keyup( function() {
	if ($("#scale").is(":checked"))
		updateSample();
});

$("#renamebutton").click( function() {
    // Call function defined in host/RenameLayers.jsx
    // The path to this script is defined in the manifest.xml file.
    csInterface.evalScript("layerOps.doRename(" + JSON.stringify( getParams() ) + ");");
});

// These are just developer shortcuts; they shouldn't appear in final code.
<<<<<<< HEAD
// Unfortunately, debug is disabled in CEP 4.2
=======
>>>>>>> 9ac95341
$("#debug").click( function() { window.__adobe_cep__.showDevTools(); } );
$("#reload").click( function() { window.location.reload(true); } );

initialize();<|MERGE_RESOLUTION|>--- conflicted
+++ resolved
@@ -155,10 +155,6 @@
 });
 
 // These are just developer shortcuts; they shouldn't appear in final code.
-<<<<<<< HEAD
-// Unfortunately, debug is disabled in CEP 4.2
-=======
->>>>>>> 9ac95341
 $("#debug").click( function() { window.__adobe_cep__.showDevTools(); } );
 $("#reload").click( function() { window.location.reload(true); } );
 

<!doctype html>
<!-- Rename Layers Panel -->
<!--
/*
 * Copyright (c) 2013 Adobe Systems Incorporated. All rights reserved.
 *
 * Permission is hereby granted, free of charge, to any person obtaining a
 * copy of this software and associated documentation files (the "Software"),
 * to deal in the Software without restriction, including without limitation
 * the rights to use, copy, modify, merge, publish, distribute, sublicense,
 * and/or sell copies of the Software, and to permit persons to whom the
 * Software is furnished to do so, subject to the following conditions:
 *
 * The above copyright notice and this permission notice shall be included in
 * all copies or substantial portions of the Software.
 *
 * THE SOFTWARE IS PROVIDED "AS IS", WITHOUT WARRANTY OF ANY KIND, EXPRESS OR
 * IMPLIED, INCLUDING BUT NOT LIMITED TO THE WARRANTIES OF MERCHANTABILITY,
 * FITNESS FOR A PARTICULAR PURPOSE AND NONINFRINGEMENT. IN NO EVENT SHALL THE
 * AUTHORS OR COPYRIGHT HOLDERS BE LIABLE FOR ANY CLAIM, DAMAGES OR OTHER
 * LIABILITY, WHETHER IN AN ACTION OF CONTRACT, TORT OR OTHERWISE, ARISING
 * FROM, OUT OF OR IN CONNECTION WITH THE SOFTWARE OR THE USE OR OTHER
 * DEALINGS IN THE SOFTWARE.
 *
 */
-->
<html>
<meta charset="utf-8">
<link id="ccstyleTheme" href="css/styles-dark.css" rel="stylesheet" type="text/css" />
<link id="renameLayersBase" href="css/renameLayersBase.css" rel="stylesheet" type="text/css" />

<body>
<div style="margin-left:12px;font-size:12px;margin-top:8px;">
    <span data-locale="rename-suffix-label">Suffix</span>
    <select name="suffix" id="suffixmenu" class="ccmenu">
        <option value=".jpg">.jpg</option>
        <option value=".png">.png</option>
        <option value=".gif">.gif</option>
        <option value=".svg">.svg</option>
        <option data-locale="suffix-menu-none" value="">None</option>
    </select>

    <select class="ccmenu" name="pngdepth" id="pngdepth">
        <option data-locale="png-menu-depth" value="">Depth</option>
        <option value="8">8</option>
        <option value="24">24</option>
        <option value="32">32</option>
    </select>

    <select class="ccmenu" name="jpgqual" id="jpgqual">
        <option data-locale="jpg-menu-quality" value="">Quality</option>
        <option value="3">3</option>
        <option value="4">4</option>
        <option value="5">5</option>
        <option value="6">6</option>
        <option value="7">7</option>
        <option value="8">8</option>
        <option value="9">9</option>
        <option value="10">10</option>
    </select>
</div>
<<<<<<< HEAD

<div style="margin-left:12px; margin-bottom:0px; margin-top:4px">
    <div>
        <input type="checkbox" name="folder" id="folder" />
        <label id="folderchklabel" class="rencheck" for="folder">
            <span data-locale="rename-folder" id="fldspan">Folder</span>
        </label>
        <input style="margin-left:10px;" id="foldervalue" class="ccstyle" type="text" size="11" role="textbox" />/
    </div>
    <div style="margin-top:3px">
       <input type="checkbox" name="scale" id="scale" class="rencheck" />
       <label id="scalechklabel" class="rencheck" for="scale">
             <span data-locale="rename-scale-checkbox" id="sclspan">Scale</span>
        </label>
        <input style="margin-left:16px;" id="scalevalue" class="ccstyle" type="text" size="4" maxlength="4" role="textbox" value="100" disabled />%
    </div>
    <div style="margin-top:3px; margin-bottom:0px">
        <input type="checkbox" name="resize" id="resize" class="rencheck" />
        <label id="resizechklabel" class="rencheck" for="resize">
            <span data-locale="rename-resize-checkbox" id="rszspan">Resize</span>
        </label>
        <input style="margin-left:10px;" id="resizeX" class="ccstyle" type="text" size="3" maxlength="4" role="textbox" disabled />x <input id="resizeY" class="ccstyle" type="text" size="3" maxlength="4" role="textbox" disabled />
    </div>
    <div style="margin-top:-6px">
        <input style="margin-top:0px" class="chainlink" type="checkbox" name="locksize" id="locksize" checked />
    </div>
=======
    
<div style="margin-bottom:0px; margin-top:10px">
<div>
    <label id="folderchklabel" for="folder">
        <input type="checkbox" name="folder" id="folder">
        <span data-locale="rename-folder" id="fldspan">Folder</span>
    </label>
    <input style="margin-left:18px;" id="foldervalue" class="ccstyle" type="text" size="11" role="textbox" />/
</div>
<div style="margin-top:3px">
    <label id="scalechklabel" for="scale">
        <input type="checkbox" name="scale" id="scale">
        <span data-locale="rename-scale-checkbox" id="sclspan">Scale</span>
    </label>
    <input style="margin-left:24px;" id="scalevalue" class="ccstyle" type="text" size="4" maxlength="8" role="textbox" value="100" disabled />%
</div>
<div style="margin-top:3px; margin-bottom:0px">
	<label id="resizechklabel" for="resize">
    	<input type="checkbox" name="resize" id="resize">
        <span data-locale="rename-resize-checkbox" id="rszspan">Resize</span>
    </label>
    <input style="margin-left:18px;" id="resizeX" class="ccstyle" type="text" size="3" maxlength="4" role="textbox" disabled />x <input id="resizeY" class="ccstyle" type="text" size="3" maxlength="4" role="textbox" disabled />
</div>
<div style="margin-top:-6px">
	<input style="margin-left:124px; margin-top:0px" class="chainlink" type="checkbox" name="locksize" id="locksize" checked>
</div>
>>>>>>> 2387ce4b
</div>

<div style="margin-bottom:0px; margin-left:12px; margin-top:0px;">
    <button data-locale="rename-rename-button" class="btn-small ccstyle" id="renamebutton">Rename</button>
    <p>
        <div data-locale="rename-sample-name" id="samplename">layername</div>
    </p>
</div>

<div class="infolink" style="margin-top: 8px">
    <span class="infolink" data-locale="infolink">More information</span>
</div>

<!-- These are debugging shortcuts.  Class debuglink items only appear in debug mode  -->
<span data-locale="rename-reload-link" class="debuglink" id="reload">Reload</span>
<span data-locale="rename-debug-link" class="debuglink" id="debug">Debug</span>
<span data-locale="rename-sources-link" class="debuglink" id="sources">Sources</span>

</body>

<!-- Scripts at the end so everything's in place before access -->
<script src="js/libs/jquery-2.0.2.min.js"></script>
<script src="js/libs/CSInterface.js"></script>
<script src="js/themecolors.js"></script>
<script src="js/renamelayers.js"></script>

</html><|MERGE_RESOLUTION|>--- conflicted
+++ resolved
@@ -59,7 +59,6 @@
         <option value="10">10</option>
     </select>
 </div>
-<<<<<<< HEAD
 
 <div style="margin-left:12px; margin-bottom:0px; margin-top:4px">
     <div>
@@ -74,7 +73,7 @@
        <label id="scalechklabel" class="rencheck" for="scale">
              <span data-locale="rename-scale-checkbox" id="sclspan">Scale</span>
         </label>
-        <input style="margin-left:16px;" id="scalevalue" class="ccstyle" type="text" size="4" maxlength="4" role="textbox" value="100" disabled />%
+        <input style="margin-left:16px;" id="scalevalue" class="ccstyle" type="text" size="4" maxlength="8" role="textbox" value="100" disabled />%
     </div>
     <div style="margin-top:3px; margin-bottom:0px">
         <input type="checkbox" name="resize" id="resize" class="rencheck" />
@@ -86,34 +85,6 @@
     <div style="margin-top:-6px">
         <input style="margin-top:0px" class="chainlink" type="checkbox" name="locksize" id="locksize" checked />
     </div>
-=======
-    
-<div style="margin-bottom:0px; margin-top:10px">
-<div>
-    <label id="folderchklabel" for="folder">
-        <input type="checkbox" name="folder" id="folder">
-        <span data-locale="rename-folder" id="fldspan">Folder</span>
-    </label>
-    <input style="margin-left:18px;" id="foldervalue" class="ccstyle" type="text" size="11" role="textbox" />/
-</div>
-<div style="margin-top:3px">
-    <label id="scalechklabel" for="scale">
-        <input type="checkbox" name="scale" id="scale">
-        <span data-locale="rename-scale-checkbox" id="sclspan">Scale</span>
-    </label>
-    <input style="margin-left:24px;" id="scalevalue" class="ccstyle" type="text" size="4" maxlength="8" role="textbox" value="100" disabled />%
-</div>
-<div style="margin-top:3px; margin-bottom:0px">
-	<label id="resizechklabel" for="resize">
-    	<input type="checkbox" name="resize" id="resize">
-        <span data-locale="rename-resize-checkbox" id="rszspan">Resize</span>
-    </label>
-    <input style="margin-left:18px;" id="resizeX" class="ccstyle" type="text" size="3" maxlength="4" role="textbox" disabled />x <input id="resizeY" class="ccstyle" type="text" size="3" maxlength="4" role="textbox" disabled />
-</div>
-<div style="margin-top:-6px">
-	<input style="margin-left:124px; margin-top:0px" class="chainlink" type="checkbox" name="locksize" id="locksize" checked>
-</div>
->>>>>>> 2387ce4b
 </div>
 
 <div style="margin-bottom:0px; margin-left:12px; margin-top:0px;">
